--- conflicted
+++ resolved
@@ -8,29 +8,7 @@
 SOURCEDIR     = source
 BUILDDIR      = build
 
-<<<<<<< HEAD
-# For auto gh-pages
-GH_PAGES_SOURCES = doc/Makefile doc/source
-GH_PAGES_DIR := $(shell mktemp -d)
-GH_PAGES_BRANCH = cli_refactor
-
-# User-friendly check for sphinx-build
-ifeq ($(shell which $(SPHINXBUILD) >/dev/null 2>&1; echo $$?), 1)
-$(error The '$(SPHINXBUILD)' command was not found. Make sure you have Sphinx installed, then set the SPHINXBUILD environment variable to point to the full path of the '$(SPHINXBUILD)' executable. Alternatively you can add the directory with the executable to your PATH. If you don't have Sphinx installed, grab it from http://sphinx-doc.org/)
-endif
-
-# Internal variables.
-PAPEROPT_a4     = -D latex_paper_size=a4
-PAPEROPT_letter = -D latex_paper_size=letter
-ALLSPHINXOPTS   = -d $(BUILDDIR)/doctrees $(PAPEROPT_$(PAPER)) $(SPHINXOPTS) source
-# the i18n builder cannot share the environment and doctrees with the others
-I18NSPHINXOPTS  = $(PAPEROPT_$(PAPER)) $(SPHINXOPTS) source
-
-.PHONY: help clean html dirhtml singlehtml pickle json htmlhelp qthelp devhelp epub latex latexpdf text man changes linkcheck doctest coverage gettext
-
-=======
 # Put it first so that "make" without argument is like "make help".
->>>>>>> 70629511
 help:
 	@$(SPHINXBUILD) -M help "$(SOURCEDIR)" "$(BUILDDIR)" $(SPHINXOPTS) $(O)
 
