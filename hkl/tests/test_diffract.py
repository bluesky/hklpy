import pytest
import numpy.testing

from ophyd import Component as Cpt
from ophyd import PseudoSingle, SoftPositioner
<<<<<<< HEAD
=======

import pint
>>>>>>> edb1bc0e

import gi

gi.require_version("Hkl", "5.0")
# NOTE: MUST call gi.require_version() BEFORE import hkl
from hkl.calc import A_KEV
from hkl.diffract import E4CV
from hkl.diffract import Constraint


class Fourc(E4CV):
    h = Cpt(PseudoSingle, "")
    k = Cpt(PseudoSingle, "")
    l = Cpt(PseudoSingle, "")

    omega = Cpt(SoftPositioner)
    chi = Cpt(SoftPositioner)
    phi = Cpt(SoftPositioner)
    tth = Cpt(SoftPositioner)

    def __init__(self, *args, **kwargs):
        super().__init__(*args, **kwargs)

        for p in self.real_positioners:
            p._set_position(0)  # give each a starting position


@pytest.fixture(scope="function")
def fourc():
    fourc = Fourc("", name="fourc")
    fourc.wait_for_connection()
    fourc._update_calc_energy()
    return fourc


def test_calc_energy_permit(fourc):
    assert fourc._calc_energy_update_permitted
    fourc.energy_update_calc_flag.put(False)
    assert not fourc._calc_energy_update_permitted

    nrg = fourc.calc.energy
    fourc.energy.put(5.989)  # BTW: Cr K absorption edge
    numpy.testing.assert_almost_equal(fourc.energy.get(), 5.989)
    numpy.testing.assert_almost_equal(fourc.calc.energy, nrg)

    fourc._energy_changed()
    numpy.testing.assert_almost_equal(fourc.calc.energy, nrg)

    fourc._energy_changed(fourc.energy.get())
    numpy.testing.assert_almost_equal(fourc.calc.energy, nrg)

    fourc._energy_changed(5.989)
    numpy.testing.assert_almost_equal(fourc.calc.energy, nrg)

    fourc._update_calc_energy()
    numpy.testing.assert_almost_equal(fourc.calc.energy, 5.989)

    fourc._update_calc_energy(A_KEV / 1)
    numpy.testing.assert_almost_equal(fourc.calc.energy, A_KEV)


def test_energy(fourc):
    numpy.testing.assert_almost_equal(
        fourc.energy.get(), fourc.calc.energy
    )

    for nrg in (8.0, 8.04, 9.0, 0.931):
        fourc.energy.put(nrg)
        numpy.testing.assert_almost_equal(fourc.energy.get(), nrg)
        numpy.testing.assert_almost_equal(fourc.calc.energy, nrg)
        numpy.testing.assert_almost_equal(
            fourc.calc.wavelength, A_KEV / nrg
        )


def test_energy_offset(fourc):
    assert fourc.energy_offset.get() == 0

    nrg = 8.0
    fourc.energy.put(nrg)
    numpy.testing.assert_almost_equal(fourc.energy.get(), nrg)
    numpy.testing.assert_almost_equal(
        fourc.energy.get(), fourc.calc.energy
    )

    for offset in (0.05, -0.1):
        fourc.energy_offset.put(offset)
        fourc.energy.put(nrg)
        numpy.testing.assert_almost_equal(fourc.energy.get(), nrg)
        numpy.testing.assert_almost_equal(
            fourc.energy.get() + offset, fourc.calc.energy
        )


def test_energy_offset_units(fourc):
    assert fourc.energy_offset.get() == 0
    assert fourc.energy_units.get() == "keV"
    fourc.energy_units.put("eV")
    assert fourc.energy_units.get() == "eV"

    nrg = 931
    fourc.energy.put(nrg)
    numpy.testing.assert_almost_equal(fourc.energy.get(), nrg)
    numpy.testing.assert_almost_equal(
        fourc.energy.get() / 1000, fourc.calc.energy
    )

    for offset in (5, -6):
        fourc.energy_offset.put(offset)
        fourc.energy.put(nrg)
        numpy.testing.assert_almost_equal(fourc.energy.get(), nrg)
        numpy.testing.assert_almost_equal(
            (fourc.energy.get() + offset) / 1000, fourc.calc.energy
        )


def test_energy_units(fourc):
    assert fourc.energy_units.get() == "keV"
    fourc.energy_units.put("eV")
    assert fourc.energy_units.get() == "eV"

    eV = 931
    fourc.energy.put(eV)
    numpy.testing.assert_almost_equal(fourc.energy.get(), eV)
    numpy.testing.assert_almost_equal(fourc.calc.energy, eV / 1000)

<<<<<<< HEAD

def test_pa(fourc):
    expected = [
        # ["term", "value"],
        ["diffractometer", "fourc"],
        ["geometry", "E4CV"],
        ["class", "Fourc"],
        ["energy (keV)", 8.0],
        ["energy offset (keV)", 0.0],
        ["wavelength (angstrom)", 1.54980],
        ["calc energy (keV)", 8.0],
        ["calc wavelength (angstrom)", 1.54980],
        ["calc engine", "hkl"],
        ["mode", "bissector"],
        # --- row-by-row testing stops here
        ["real positioners", 0.0],  # see below for specific test
        ["sample", 0.0],  # see below for specific test
    ]
    table = fourc.pa(printing=False)
    assert len(expected) == len(table.rows)
    for i, row in enumerate(table.rows):
        if row[0] == "real positioners":
            break
        for c in range(2):
            assert expected[i][c] == row[c]

    # real positioners, table row 10
    expected = """
    ===== ===== ==== ========= ========== ========
    name  value fit  low_limit high_limit inverted
    ===== ===== ==== ========= ========== ========
    omega 0     True -180.0    180.0      False
    chi   0     True -180.0    180.0      False
    phi   0     True -180.0    180.0      False
    tth   0     True -180.0    180.0      False
    ===== ===== ==== ========= ========== ========
    """.strip().splitlines()
    sub_table = table.rows[10][1].splitlines()
    assert len(expected) == len(sub_table)
    for i in range(len(expected)):
        assert expected[i].strip() == sub_table[i].strip()

    # sample, table row 11
    expected = """
    ============================= =================================
    term                          value
    ============================= =================================
    unit cell lengths (angstroms) a=1.54, b=1.54, c=1.54
    unit cell angles (degrees)    alpha=90.0, beta=90.0, gamma=90.0
    [U]                           [[1. 0. 0.]
                                   [0. 1. 0.]
                                   [0. 0. 1.]]
    [UB]                          [[ 4.07999 -0.      -0.     ]
                                   [ 0.       4.07999 -0.     ]
                                   [ 0.       0.       4.07999]]
    ============================= =================================
    """.strip().splitlines()
    sub_table = table.rows[11][1].splitlines()
    assert len(expected) == len(sub_table)
    for i in range(len(expected)):
        assert expected[i].strip() == sub_table[i].strip()


def test_wh(fourc):
    expected = [
        # ["term", "value"],
        ["diffractometer", "fourc"],
        ["sample name", "main"],
        ["energy (keV)", 8.0],
        ["energy offset (keV)", 0.0],
        ["wavelength (angstrom)", 1.54980],
        ["calc engine", "hkl"],
        ["mode", "bissector"],
        ["h", 0.0],
        ["k", 0.0],
        ["l", 0.0],
        ["omega", 0],
        ["chi", 0],
        ["phi", 0],
        ["tth", 0],
    ]
    table = fourc.wh(printing=False)
    assert len(expected) == len(table.rows)
    for i, row in enumerate(table.rows):
        for c in range(2):
            assert expected[i][c] == row[c]

    fourc.energy_units.put("eV")
    expected[2] = ["energy (eV)", 8000.0]
    expected[3] = ["energy offset (eV)", 0.0]
    table = fourc.wh(printing=False)
    assert len(expected) == len(table.rows)
    for i, row in enumerate(table.rows):
        for c in range(2):
            assert expected[i][c] == row[c]


def test_change_energy_units(fourc):
    assert fourc.energy.get() == 8
    assert fourc.energy_offset.get() == 0
    assert fourc.energy_units.get() == "keV"
    assert fourc.calc.energy == 8.0

    # changes fourc.energy, does not change fourc.calc.energy
    fourc.energy_units.put("eV")
    assert fourc.energy.get() == 8000
    assert fourc.calc.energy == 8.0

    # changes fourc.energy, does not change fourc.calc.energy
    fourc.energy_units.put("fJ")  # femtoJoules
    numpy.testing.assert_approx_equal(
        fourc.energy.get(), 1.28174, significant=5
    )
    numpy.testing.assert_approx_equal(fourc.calc.energy, 8.0)

    # changes fourc.energy, does not change fourc.calc.energy
    fourc.energy_units.put("keV")
    numpy.testing.assert_approx_equal(fourc.calc.energy, 8.0)
    numpy.testing.assert_approx_equal(fourc.energy.get(), 8.0)

    # changes fourc.energy, changes fourc.calc.energy
    fourc.energy.put(8.014)
    numpy.testing.assert_approx_equal(fourc.calc.energy, 8.014)
    numpy.testing.assert_approx_equal(fourc.energy.get(), 8.014)

    # changes fourc.energy, does not change fourc.calc.energy
    fourc.energy_offset.put(0.015)
    numpy.testing.assert_approx_equal(fourc.calc.energy, 8.014)
    numpy.testing.assert_approx_equal(fourc.energy.get(), 7.999)

    # changes fourc.energy, changes fourc.calc.energy
    fourc.energy.put(8)
    assert fourc.calc.energy == 8.015
    assert fourc.energy.get() == 8

    # changes fourc.energy, does not change fourc.calc.energy
    fourc.energy_units.put("eV")
    numpy.testing.assert_approx_equal(fourc.calc.energy, 8.015)
    numpy.testing.assert_approx_equal(fourc.energy.get(), 8014.985)

    # changes fourc.energy, does not change fourc.calc.energy
    fourc.energy_offset.put(20)
    numpy.testing.assert_approx_equal(fourc.calc.energy, 8.015)
    numpy.testing.assert_approx_equal(fourc.energy.get(), 7995)

    # changes fourc.energy, changes fourc.calc.energy
    fourc.energy.put(8000)
    numpy.testing.assert_approx_equal(fourc.calc.energy, 8.02)
    numpy.testing.assert_approx_equal(fourc.energy.get(), 8000)


def test_showConstraints(fourc):
    received = str(fourc.showConstraints(printing=False)).splitlines()
    expected = [
        "===== ===== ========= ========== ====",
        "axis  value low_limit high_limit fit ",
        "===== ===== ========= ========== ====",
        "omega 0.0   -180.0    180.0      True",
        "chi   0.0   -180.0    180.0      True",
        "phi   0.0   -180.0    180.0      True",
        "tth   0.0   -180.0    180.0      True",
        "===== ===== ========= ========== ====",
    ]
    for r, e in zip(received, expected):
        assert r == e


def test_applyConstraints(fourc):
    def check(reflection, expected_tuple):
        sol = fourc.forward(1, 0, 0)
        # Round to nearest int since we don't care about
        # minor mismatches, we just want the right sector.
        for i, expect in enumerate(expected_tuple):
            assert round(sol[i]) == expect

    # test with the default settings
    check((1, 0, 0), (-30, 0, -90, -60))

    fourc.applyConstraints(
        {
            "tth": Constraint(0, 180, 0, True),
            "chi": Constraint(0, 180, 0, True),
        }
    )
    check((1, 0, 0), (30, 0, 90, 60))

    # look for a different reflection
    fourc.applyConstraints(
        {
            # use a plain tuple instead of Constraint()
            "tth": (-180, 0, 0, True),
        }
    )
    check((-1, 0, 0), (-30, 0, -90, -60))

    fourc.undoLastConstraints()
    check((-1, 0, 0), (30, 0, 90, 60))

    fourc.resetConstraints()
    check((1, 0, 0), (-30, 0, -90, -60))
=======
    # issue #79
    fourc.energy_units.put("eV")
    fourc.energy_offset.put(0)
    eV = 1746
    fourc.energy.put(eV)
    numpy.testing.assert_almost_equal(fourc.calc.energy, eV / 1000)
    numpy.testing.assert_almost_equal(
        pint.Quantity(fourc.calc.energy, "keV")
        .to(fourc.energy_units.get())
        .magnitude,
        fourc.energy.get(),
    )
>>>>>>> edb1bc0e
<|MERGE_RESOLUTION|>--- conflicted
+++ resolved
@@ -2,12 +2,9 @@
 import numpy.testing
 
 from ophyd import Component as Cpt
-from ophyd import PseudoSingle, SoftPositioner
-<<<<<<< HEAD
-=======
-
+from ophyd import PseudoSingle
+from ophyd import SoftPositioner
 import pint
->>>>>>> edb1bc0e
 
 import gi
 
@@ -134,7 +131,19 @@
     numpy.testing.assert_almost_equal(fourc.energy.get(), eV)
     numpy.testing.assert_almost_equal(fourc.calc.energy, eV / 1000)
 
-<<<<<<< HEAD
+    # issue #79
+    fourc.energy_units.put("eV")
+    fourc.energy_offset.put(0)
+    eV = 1746
+    fourc.energy.put(eV)
+    numpy.testing.assert_almost_equal(fourc.calc.energy, eV / 1000)
+    numpy.testing.assert_almost_equal(
+        pint.Quantity(fourc.calc.energy, "keV")
+        .to(fourc.energy_units.get())
+        .magnitude,
+        fourc.energy.get(),
+    )
+
 
 def test_pa(fourc):
     expected = [
@@ -334,18 +343,4 @@
     check((-1, 0, 0), (30, 0, 90, 60))
 
     fourc.resetConstraints()
-    check((1, 0, 0), (-30, 0, -90, -60))
-=======
-    # issue #79
-    fourc.energy_units.put("eV")
-    fourc.energy_offset.put(0)
-    eV = 1746
-    fourc.energy.put(eV)
-    numpy.testing.assert_almost_equal(fourc.calc.energy, eV / 1000)
-    numpy.testing.assert_almost_equal(
-        pint.Quantity(fourc.calc.energy, "keV")
-        .to(fourc.energy_units.get())
-        .magnitude,
-        fourc.energy.get(),
-    )
->>>>>>> edb1bc0e
+    check((1, 0, 0), (-30, 0, -90, -60))