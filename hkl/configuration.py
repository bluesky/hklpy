--- conflicted
+++ resolved
@@ -54,11 +54,7 @@
 DEFAULT_WAVELENGTH = 1.54  # angstrom
 EXPORT_FORMATS = "dict json yaml".split()
 
-<<<<<<< HEAD
 SIGNIFICANT_DIGITS = 7
-=======
-EQUAL_TOLERANCE = 1.0e-7
->>>>>>> bb4ac84a
 
 
 # standard value checks, raise exception(s) when appropriate
