"""
Utility functions and structures.

.. autosummary::

    ~Constraint
    ~diffractometer_types
    ~get_package_info
    ~get_position_tuple
    ~Lattice
    ~list_orientation_runs
    ~new_detector
    ~restore_constraints
    ~restore_energy
    ~restore_orientation
    ~restore_reflections
    ~restore_sample
    ~restore_UB
    ~run_orientation_info
    ~software_versions
"""

from __future__ import print_function
<<<<<<< HEAD
from .diffract import Constraint
from collections import defaultdict, namedtuple
=======
from collections import namedtuple
>>>>>>> ea6ea290
import logging
import numpy as np
import pandas as pd
import subprocess
import sys

try:
    from gi.repository import Hkl as libhkl
    from gi.repository import GLib
except ImportError as ex:
    libhkl = None
    GLib = None

    print(
        # fmt: off
        "[!!] Failed to import Hkl library;"
        f" diffractometer support disabled ({ex})",
        file=sys.stderr,
        # fmt: on
    )

__all__ = """
    Constraint
    diffractometer_types
    get_package_info
    get_position_tuple
    Lattice
    list_orientation_runs
    new_detector
    restore_constraints
    restore_energy
    restore_orientation
    restore_reflections
    restore_sample
    restore_UB
    run_orientation_info
    software_versions
""".split()
logger = logging.getLogger(__name__)


def new_detector(dtype=0):
    """Create a new HKL-library detector"""
    return libhkl.Detector.factory_new(libhkl.DetectorType(dtype))


if libhkl:
    diffractometer_types = tuple(sorted(libhkl.factories().keys()))
    UserUnits = libhkl.UnitEnum.USER
    DefaultUnits = libhkl.UnitEnum.DEFAULT

    # fmt: off
    units = {
        "user": UserUnits,
        "default": DefaultUnits
    }
    # fmt: on
else:
    diffractometer_types = ()
    units = {}


def to_numpy(mat):
    """Convert an hkl ``Matrix`` to a numpy ndarray

    Parameters
    ----------
    mat : Hkl.Matrix

    Returns
    -------
    ndarray
    """
    if isinstance(mat, np.ndarray):
        return mat

    ret = np.zeros((3, 3))
    for i in range(3):
        for j in range(3):
            ret[i, j] = mat.get(i, j)

    return ret


def to_hkl(arr):
    """Convert a numpy ndarray to an hkl ``Matrix``

    Parameters
    ----------
    arr : ndarray

    Returns
    -------
    Hkl.Matrix
    """
    if isinstance(arr, libhkl.Matrix):
        return arr

    arr = np.array(arr)

    hklm = hkl_euler_matrix(0, 0, 0)
    hklm.init(*arr.flatten())
    return hklm


def hkl_euler_matrix(euler_x, euler_y, euler_z):
    """Convert into matrix form."""
    return libhkl.Matrix.new_euler(euler_x, euler_y, euler_z)


def _gi_info(gi_val):
    def get(attr):
        try:
            getter = getattr(gi_val, attr)
            # inspect.signature doesn't work on gi functions...
            return getter()
        except Exception as ex:
            try:
                return getter(units["user"])
            except Exception:
                return f"({ex.__class__.__name__}: {ex})"

    return {attr: get(attr) for attr in dir(gi_val) if attr.endswith("_get")}


class Constraint:
    """
    Limitations on acceptable positions from computed forward() solutions.

    Parameters
    ----------
    low_limit : float
        Minimum acceptable solution for position.
    high_limit : float
        Maximum acceptable solution for position.
    value : float
        Constant value when ``fit=False``.
    fit : bool
        ``True`` when axis will be fitted, otherwise, hold position to ``value``.


    note: Patterned on collections.namedtuple
    """

    def __init__(self, low_limit, high_limit, value, fit):
        self.low_limit = float(low_limit)
        self.high_limit = float(high_limit)
        self.value = float(value)
        self.fit = bool(fit)

        self._fields = "low_limit high_limit value fit".split()
        # fmt: off
        _fields = ", ".join(
            name + "=" + repr(getattr(self, name))
            for name in self._fields
        )
        # fmt: on
        self._repr_fmt = f"({_fields})"

    def _asdict(self):
        "Return a new dict which maps field names to their values."
        return dict(zip(self._fields, self))

    class _ConstraintIterator:
        "Iterator"

        def __init__(self, constraint):
            self.constraint = constraint
            self._index = 0

        def __next__(self):
            if self._index < len(self.constraint._fields):
                c = getattr(self.constraint, self.constraint._fields[self._index])
                self._index += 1
                return c
            else:
                raise StopIteration

    def __iter__(self):
        "Iterate through the fields."
        return self._ConstraintIterator(self)

    def __repr__(self):
        "Return a nicely formatted representation string."
        content = "(" + ", ".join([f"{k}={getattr(self, k)}" for k in self._fields]) + ")"
        return self.__class__.__name__ + content


Lattice = namedtuple("LatticeTuple", "a b c alpha beta gamma")


_position_tuples = {}


def get_position_tuple(axis_names, class_name="Position"):
    """Return a namedtuple with the positions."""
    global _position_tuples

    key = frozenset(axis_names)
    if key not in _position_tuples:
        _position_tuples[key] = namedtuple(class_name, tuple(axis_names))

    return _position_tuples[key]


def list_orientation_runs(catalog, *args, limit=20):
    """
    List the runs with orientation information.

    Returns
    -------
    orientation information: Pandas DataFrame object

    Parameters
    ----------
    *args : [str]
        A list of additional data column names to be displayed,
        corresponding to the names of available orientation
        information in the descriptor document.

        Example::

            list_orientation_runs("class_name", energy", "energy_units", "lattice")

    catalog : object
        Instance of a databroker catalog.
    limit : int
        Limit the list to the first ``limit`` rows. (default=20)
    """
    buffer = []
    _count = 0
    default_columns = "sample_name diffractometer_name geometry_name".split()
    display_columns = default_columns + list(args)
    for run in catalog.v2.values():
        info = run_orientation_info(run)
        if len(info):
            scan_id = run.metadata["start"]["scan_id"]
            uid = run.name[:7]
            for device in sorted(info.keys()):
                orientation = info[device]
                row = dict(scan_id=scan_id)
                for f in display_columns:
                    if f in orientation:
                        row[f] = orientation[f]
                row["uid"] = uid
                buffer.append(row)
                _count += 1
                if _count >= limit:
                    break
        if _count >= limit:
            break
    return pd.DataFrame(buffer)


def run_orientation_info(run):
    """
    Return a dictionary with orientation information in this run.

    Dictionary is keyed by "detector" name (in case more than one
    diffractometer was added as a "detector" to the run).

    The orientation information is found in the descriptor document
    of the primary stream.

    Parameters
    ----------
    run : from Databroker
        A Bluesky run, from databroker v2, such as ``cat.v2[-1]``.
    """
    devices = {}
    run_conf = run.primary.config
    for device in sorted(run_conf):
        conf = run_conf[device].read()
        if f"{device}_orientation_attrs" in conf:
            # fmt:off
            devices[device] = {
                item[len(device)+1:]: conf[item].to_dict()["data"][0]
                for item in conf
            }
            # fmt:on
    return devices


def _smart_signal_update(value, signal):
    """Write value to signal if not equal.  Not a plan."""
    if signal.get() != value:
        signal.put(value)


def _check_geometry(orientation, diffractometer):
    """
    Check that geometry of recovered orientation matches diffractometer.

    Parameters
    ----------
    orientation : dict
        Dictionary of orientation parameters (from
        :func:`~hkl.util.run_orientation_info()`) recovered from run.
    diffractometer : :class:`~hkl.diffract.Diffractometer()`
        Diffractometer object.

    Raise ValueError if mismatched.
    """
    if orientation["geometry_name"] != diffractometer.geometry_name.get():
        raise ValueError(
            "Geometries do not match:"
            f" Orientation={orientation['geometry_name']},"
            f" {diffractometer.name}={diffractometer.geometry_name.get()},"
            " will not restore."
        )


def restore_constraints(orientation, diffractometer):
    """
    Restore any constraints from orientation information.

    Parameters
    ----------
    orientation : dict
        Dictionary of orientation parameters (from
        :func:`~hkl.util.run_orientation_info()`) recovered from run.
    diffractometer : :class:`~hkl.diffract.Diffractometer()`
        Diffractometer object.
    """
    _check_geometry(orientation, diffractometer)

    # fmt:off
    if len(orientation["_constraints"]):
        con_dict = {
            k: Constraint(*v)
            for k, v in zip(orientation["_reals"], orientation["_constraints"])
        }
        diffractometer.apply_constraints(con_dict)
    # fmt:on


def restore_energy(orientation, diffractometer):
    """
    Restore energy from orientation information.

    NOTE: This makes blocking calls so do not use in bluesky plan.

    Parameters
    ----------
    orientation : dict
        Dictionary of orientation parameters (from
        :func:`~hkl.util.run_orientation_info()`) recovered from run.
    diffractometer : :class:`~hkl.diffract.Diffractometer()`
        Diffractometer object.
    """
    for attr in "energy energy_units energy_offset".split():
        _smart_signal_update(orientation[attr], getattr(diffractometer, attr))


def restore_reflections(orientation, diffractometer):
    """
    Restore any reflections from orientation information.

    Parameters
    ----------
    orientation : dict
        Dictionary of orientation parameters (from
        :func:`~hkl.util.run_orientation_info()`) recovered from run.
    diffractometer : :class:`~hkl.diffract.Diffractometer()`
        Diffractometer object.
    """
    _check_geometry(orientation, diffractometer)
    # remember this wavelength
    wavelength0 = diffractometer.calc.wavelength

    # short aliases
    pseudos = orientation["_pseudos"]
    reals = orientation["_reals"]
    orientation_reflections = []

    for ref_base in orientation["reflections_details"]:
        # every reflection has its own wavelength
        diffractometer.calc.wavelength = ref_base["wavelength"]

        # Order of the items is important.
        # Can't just use the dictionaries in ``orientation``.
        # Get the canonical order from the orientation data.
        miller_indices = [ref_base["reflection"][key] for key in pseudos]
        positions = [ref_base["position"][key] for key in reals]
        ppp = namedtuple("PositionTuple", tuple(reals))(*positions)

        # assemble the final form of the reflection for add_reflection()
        reflection = tuple([*miller_indices, ppp])
        r = diffractometer.calc.sample.add_reflection(*reflection)
        if ref_base["orientation_reflection"]:
            orientation_reflections.append(r)

    if len(orientation_reflections) > 1:
        # compute **UB** from the last two orientation reflections
        diffractometer.calc.sample.compute_UB(*orientation_reflections[-2:])

    # restore previous wavelength
    if diffractometer.calc.wavelength != wavelength0:
        diffractometer.calc.wavelength = wavelength0


def restore_orientation(orientation, diffractometer):
    """
    Restore all orientation information.

    Parameters
    ----------
    orientation : dict
        Dictionary of orientation parameters (from
        :func:`~hkl.util.run_orientation_info()`) recovered from run.
    diffractometer : :class:`~hkl.diffract.Diffractometer()`
        Diffractometer object.
    """
    _check_geometry(orientation, diffractometer)
    restore_energy(orientation, diffractometer)
    restore_sample(orientation, diffractometer)
    restore_constraints(orientation, diffractometer)
    restore_reflections(orientation, diffractometer)


def restore_sample(orientation, diffractometer):
    """
    Restore sample & lattice from orientation information.

    Parameters
    ----------
    orientation : dict
        Dictionary of orientation parameters (from
        :func:`~hkl.util.run_orientation_info()`) recovered from run.
    diffractometer : :class:`~hkl.diffract.Diffractometer()`
        Diffractometer object.
    """
    nm = orientation["sample_name"]
    lattice = orientation["lattice"]
    if nm not in diffractometer.calc._samples:
        diffractometer.calc.new_sample(nm, lattice=lattice)
    else:
        raise ValueError(f"Sample '{nm}' already exists in {diffractometer.name}.")


def restore_UB(orientation, diffractometer):
    """
    Restore **UB** matrix from orientation information.

    Parameters
    ----------
    orientation : dict
        Dictionary of orientation parameters (from
        :func:`~hkl.util.run_orientation_info()`) recovered from run.
    diffractometer : :class:`~hkl.diffract.Diffractometer()`
        Diffractometer object.
    """
    _check_geometry(orientation, diffractometer)
    _smart_signal_update(orientation["UB"], diffractometer.UB)


def _installed_package_information():
    """Index information about packages known by conda and/or pip."""
    packages = defaultdict(dict)

    # pip
    s = subprocess.run("pip list".split(), capture_output=True)
    for line in s.stdout.splitlines():
        if not line.decode().startswith("#"):
            args = line.decode().strip().split()
            key = args[0]
            packages[key]["version"] = args[1]
            packages[key]["pip"] = True
            if len(args) == 3:
                packages[key]["location"] = args[2]

    # conda
    s = subprocess.run("conda list".split(), capture_output=True)
    for line in s.stdout.splitlines():
        if not line.decode().startswith("#"):
            args = line.decode().strip().split()
            key = args[0]
            packages[key]["version"] = args[1]
            packages[key]["build"] = args[2]
            packages[key]["conda"] = True
            if len(args) == 4:
                packages[key]["channel"] = args[3]

    return packages


# cache of discovered installed package information
_package_info = None


def get_package_info(package_name):
    """Return dict of information about installed package, by name."""
    global _package_info
    if _package_info is None:
        # index the known packages
        # This is not expected to change once the process has started.
        _package_info = _installed_package_information()
    return _package_info.get(package_name)


def software_versions(keys=[]):
    """Just the package versions, in a dictionary."""
    if keys is None or len(keys) == 0:
        keys = "hkl hklpy gobject-introspection".split()
        return {key: get_package_info(key).get("version") for key in keys}<|MERGE_RESOLUTION|>--- conflicted
+++ resolved
@@ -21,12 +21,7 @@
 """
 
 from __future__ import print_function
-<<<<<<< HEAD
-from .diffract import Constraint
 from collections import defaultdict, namedtuple
-=======
-from collections import namedtuple
->>>>>>> ea6ea290
 import logging
 import numpy as np
 import pandas as pd
