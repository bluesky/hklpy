--- conflicted
+++ resolved
@@ -782,31 +782,9 @@
         super().__init__("SOLEIL SIXS MED2+2", **kwargs)
 
 
-<<<<<<< HEAD
-class CalcSoleilSixs(CalcRecip):
-    """Geometry: SOLEIL SIXS"""
-
-    def __init__(self, **kwargs):
-        super().__init__("SOLEIL SIXS", **kwargs)
-
-
-class CalcMed2p3(CalcRecip):
-    """Geometry: MED2+3"""
-
-    def __init__(self, **kwargs):
-        super().__init__("MED2+3", **kwargs)
-
-
-class CalcTwoC(CalcRecip):
-    """Geometry: TwoC"""
-
-    def __init__(self, **kwargs):
-        super().__init__("TwoC", **kwargs)
-=======
 class CalcSoleilSixsMed2p3(CalcRecip):
     def __init__(self, **kwargs):
         super().__init__("SOLEIL SIXS MED2+3", **kwargs)
->>>>>>> 735e180a
 
 
 class CalcZaxis(CalcRecip):
